{{ if .Values.ProxyAutoInjectEnabled }}
---
###
### Proxy Injector
###
---
kind: Deployment
apiVersion: apps/v1
metadata:
  name: linkerd-proxy-injector
  namespace: {{.Values.Namespace}}
  labels:
    {{.Values.ControllerComponentLabel}}: proxy-injector
  annotations:
    {{.Values.CreatedByAnnotation}}: {{.Values.CliVersion}}
spec:
  replicas: 1
  selector:
    matchLabels:
      {{.Values.ControllerComponentLabel}}: proxy-injector
  template:
    metadata:
      labels:
        {{.Values.ControllerComponentLabel}}: proxy-injector
      annotations:
        {{.Values.CreatedByAnnotation}}: {{.Values.CliVersion}}
    spec:
      serviceAccountName: linkerd-proxy-injector
      containers:
      - name: proxy-injector
        image: {{.Values.ControllerImage}}
        imagePullPolicy: {{.Values.ImagePullPolicy}}
        args:
        - "proxy-injector"
        - "-controller-namespace={{.Values.Namespace}}"
        - "-log-level={{.Values.ControllerLogLevel}}"
        - "-no-init-container={{.Values.NoInitContainer}}"
        ports:
        - name: proxy-injector
          containerPort: 8443
        volumeMounts:
        - name: proxy-spec
          mountPath: /var/linkerd-io/config
        livenessProbe:
          httpGet:
            path: /ping
            port: 9995
          initialDelaySeconds: 10
        readinessProbe:
          httpGet:
            path: /ready
            port: 9995
          failureThreshold: 7
        {{- if .Values.EnableHA }}
        resources:
          requests:
            cpu: 20m
            memory: 50Mi
        {{- end }}
        securityContext:
          runAsUser: {{.Values.ControllerUID}}
      volumes:
      - name: proxy-spec
        configMap:
          name: linkerd-proxy-injector-sidecar-config
---
kind: ServiceAccount
apiVersion: v1
metadata:
  name: linkerd-proxy-injector
  namespace: {{.Values.Namespace}}
---
kind: ClusterRole
apiVersion: rbac.authorization.k8s.io/v1
metadata:
  name: linkerd-{{.Values.Namespace}}-proxy-injector
rules:
- apiGroups: ["admissionregistration.k8s.io"]
  resources: ["mutatingwebhookconfigurations"]
  verbs: ["create", "update", "get", "watch"]
- apiGroups: [""]
  resources: ["namespaces"]
  verbs: ["get"]
---
kind: ClusterRoleBinding
apiVersion: rbac.authorization.k8s.io/v1
metadata:
  name: linkerd-{{.Values.Namespace}}-proxy-injector
subjects:
- kind: ServiceAccount
  name: linkerd-proxy-injector
  namespace: {{.Values.Namespace}}
  apiGroup: ""
roleRef:
  kind: ClusterRole
  name: linkerd-{{.Values.Namespace}}-proxy-injector
  apiGroup: rbac.authorization.k8s.io
---
kind: Service
apiVersion: v1
metadata:
  name: linkerd-proxy-injector
  namespace: {{.Values.Namespace}}
  labels:
    {{.Values.ControllerComponentLabel}}: proxy-injector
  annotations:
    {{.Values.CreatedByAnnotation}}: {{.Values.CliVersion}}
spec:
  type: ClusterIP
  selector:
    {{.Values.ControllerComponentLabel}}: proxy-injector
  ports:
  - name: proxy-injector
    port: 443
    targetPort: proxy-injector
---
kind: ConfigMap
apiVersion: v1
metadata:
  name: linkerd-proxy-injector-sidecar-config
  namespace: {{.Values.Namespace}}
  labels:
    {{.Values.ControllerComponentLabel}}: proxy-injector
  annotations:
    {{.Values.CreatedByAnnotation}}: {{.Values.CliVersion}}
data:
  {{.Values.ProxyInitSpecFileName}}: |
    args:
    - --incoming-proxy-port
    - {{.Values.InboundPort}}
    - --outgoing-proxy-port
    - {{.Values.OutboundPort}}
    - --proxy-uid
    - {{.Values.ProxyUID}}
    {{- if ne (len .Values.IgnoreInboundPorts) 0}}
    - --inbound-ports-to-ignore
    - {{.Values.IgnoreInboundPorts}}
    {{- end }}
    {{- if ne (len .Values.IgnoreOutboundPorts) 0}}
    - --outbound-ports-to-ignore
    - {{.Values.IgnoreOutboundPorts}}
    {{- end}}
    image: {{.Values.ProxyInitImage}}
    imagePullPolicy: IfNotPresent
    name: linkerd-init
    securityContext:
      capabilities:
        add:
        - NET_ADMIN
      privileged: false
      runAsNonRoot: false
      runAsUser: 0
    terminationMessagePolicy: FallbackToLogsOnError
  {{.Values.ProxySpecFileName}}: |
    env:
    - name: LINKERD2_PROXY_LOG
      value: {{.Values.ProxyLogLevel}}
    - name: LINKERD2_PROXY_CONTROL_URL
      value: tcp://linkerd-destination.{{.Values.Namespace}}.svc.cluster.local:{{.Values.DestinationAPIPort}}
    - name: LINKERD2_PROXY_CONTROL_LISTENER
      value: tcp://0.0.0.0:{{.Values.ProxyControlPort}}
    - name: LINKERD2_PROXY_METRICS_LISTENER
      value: tcp://0.0.0.0:{{.Values.ProxyMetricsPort}}
    - name: LINKERD2_PROXY_OUTBOUND_LISTENER
      value: tcp://127.0.0.1:{{.Values.OutboundPort}}
    - name: LINKERD2_PROXY_INBOUND_LISTENER
      value: tcp://0.0.0.0:{{.Values.InboundPort}}
    - name: LINKERD2_PROXY_DESTINATION_PROFILE_SUFFIXES
      value: {{.Values.ProfileSuffixes}}
    {{- if .Values.InboundAcceptKeepaliveMs }}
    - name: LINKERD2_PROXY_INBOUND_ACCEPT_KEEPALIVE
      value: {{.Values.InboundAcceptKeepaliveMs}}ms
    {{- end}}
    {{- if .Values.OutboundConnectKeepaliveMs }}
    - name: LINKERD2_PROXY_OUTBOUND_CONNECT_KEEPALIVE
      value: {{.Values.OutboundConnectKeepaliveMs}}ms
    {{- end}}
    - name: LINKERD2_PROXY_ID
      value: "" # this value will be computed by the webhook
<<<<<<< HEAD
=======
    {{- if .Values.EnableTLS }}
    - name: LINKERD2_PROXY_TLS_TRUST_ANCHORS
      value: /var/linkerd-io/trust-anchors/{{.Values.TLSTrustAnchorFileName}}
    - name: LINKERD2_PROXY_TLS_CERT
      value: /var/linkerd-io/identity/{{.Values.TLSCertFileName}}
    - name: LINKERD2_PROXY_TLS_PRIVATE_KEY
      value: /var/linkerd-io/identity/{{.Values.TLSPrivateKeyFileName}}
    - name: LINKERD2_PROXY_TLS_LOCAL_IDENTITY
      value: "" # this value will be computed by the webhook
    - name: LINKERD2_PROXY_CONTROLLER_NAMESPACE
      value: {{.Values.Namespace}}
    - name: LINKERD2_PROXY_TLS_CONTROLLER_IDENTITY
      value: "" # this value will be computed by the webhook
    {{- end}}
>>>>>>> 084716b1
    image: {{.Values.ProxyImage}}
    imagePullPolicy: IfNotPresent
    livenessProbe:
      httpGet:
        path: /metrics
        port: {{.Values.ProxyMetricsPort}}
      initialDelaySeconds: 10
    name: linkerd-proxy
    ports:
    - containerPort: {{.Values.InboundPort}}
      name: linkerd-proxy
    - containerPort: {{.Values.ProxyMetricsPort}}
      name: linkerd-metrics
    readinessProbe:
      httpGet:
        path: /metrics
        port: {{.Values.ProxyMetricsPort}}
      initialDelaySeconds: 10
    {{- if or .Values.ProxyResourceRequestCPU .Values.ProxyResourceRequestMemory .Values.ProxyResourceLimitCPU .Values.ProxyResourceLimitMemory }}
    resources:
      {{- if or .Values.ProxyResourceRequestCPU .Values.ProxyResourceRequestMemory }}
      requests:
        {{- if .Values.ProxyResourceRequestCPU }}
        cpu: {{.Values.ProxyResourceRequestCPU}}
        {{- end }}
        {{- if .Values.ProxyResourceRequestMemory }}
        memory: {{.Values.ProxyResourceRequestMemory}}
        {{- end }}
      {{- end }}
      {{- if or .Values.ProxyResourceLimitCPU .Values.ProxyResourceLimitMemory }}
      limits:
        {{- if .Values.ProxyResourceLimitCPU }}
        cpu: {{.Values.ProxyResourceLimitCPU}}
        {{- end }}
        {{- if .Values.ProxyResourceLimitMemory }}
        memory: {{.Values.ProxyResourceLimitMemory}}
        {{- end }}
      {{- end }}
    {{- end }}
    securityContext:
      runAsUser: {{.Values.ProxyUID}}
    terminationMessagePolicy: FallbackToLogsOnError
{{ end -}}<|MERGE_RESOLUTION|>--- conflicted
+++ resolved
@@ -177,9 +177,6 @@
     {{- end}}
     - name: LINKERD2_PROXY_ID
       value: "" # this value will be computed by the webhook
-<<<<<<< HEAD
-=======
-    {{- if .Values.EnableTLS }}
     - name: LINKERD2_PROXY_TLS_TRUST_ANCHORS
       value: /var/linkerd-io/trust-anchors/{{.Values.TLSTrustAnchorFileName}}
     - name: LINKERD2_PROXY_TLS_CERT
@@ -192,8 +189,6 @@
       value: {{.Values.Namespace}}
     - name: LINKERD2_PROXY_TLS_CONTROLLER_IDENTITY
       value: "" # this value will be computed by the webhook
-    {{- end}}
->>>>>>> 084716b1
     image: {{.Values.ProxyImage}}
     imagePullPolicy: IfNotPresent
     livenessProbe:
